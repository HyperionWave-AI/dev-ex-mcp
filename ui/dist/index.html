--- conflicted
+++ resolved
@@ -1,13 +1,3 @@
-<<<<<<< HEAD
-<!doctype html>
-<html lang="en">
-  <head>
-    <meta charset="UTF-8" />
-    <link rel="icon" type="image/svg+xml" href="/vite.svg" />
-    <meta name="viewport" content="width=device-width, initial-scale=1.0" />
-    <title>ui</title>
-    <script type="module" crossorigin src="/ui/assets/index-DZYvIQst.js"></script>
-=======
 <!doctype html>
 <html lang="en">
   <head>
@@ -16,11 +6,10 @@
     <meta name="viewport" content="width=device-width, initial-scale=1.0" />
     <title>ui</title>
     <script type="module" crossorigin src="/ui/assets/index-DT15s1Tw.js"></script>
->>>>>>> 4631adff
     <link rel="stylesheet" crossorigin href="/ui/assets/index-CkQkEIRF.css">
   </head>
   <body>
     <div id="root"></div>
 
   </body>
-</html>
+</html>