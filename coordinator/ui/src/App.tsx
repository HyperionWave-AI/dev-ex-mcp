--- conflicted
+++ resolved
@@ -13,7 +13,7 @@
 import { Dashboard, Psychology, Refresh } from '@mui/icons-material';
 import { theme } from './theme';
 import { KanbanBoard } from './components/KanbanBoard';
-import { KnowledgePage } from './pages/KnowledgePage';
+import { KnowledgeBrowser } from './components/KnowledgeBrowser';
 
 type View = 'dashboard' | 'knowledge';
 
@@ -113,20 +113,10 @@
             py: 3,
           }}
         >
-<<<<<<< HEAD
-          {currentView === 'dashboard' ? (
-            <Container maxWidth="xl">
-              <KanbanBoard key={refreshKey} />
-            </Container>
-          ) : (
-            <KnowledgePage />
-          )}
-=======
           <Container maxWidth="xl">
             {currentView === 'dashboard' && <KanbanBoard key={refreshKey} />}
             {currentView === 'knowledge' && <KnowledgeBrowser key={refreshKey} />}
           </Container>
->>>>>>> 6c830065
         </Box>
 
         {/* Footer */}
